--- conflicted
+++ resolved
@@ -4,27 +4,9 @@
 
 use fake_useragent::{Browsers, UserAgents, UserAgentsBuilder};
 
-<<<<<<< HEAD
 /// A static variable which stores the initially build `UserAgents` struct. So as it can be resused
 /// again and again without the need of reinitializing the `UserAgents` struct.
-static USER_AGENTS: once_cell::sync::Lazy<UserAgents> = once_cell::sync::Lazy::new(|| {
-    UserAgentsBuilder::new()
-        .cache(false)
-        .dir("/tmp")
-        .thread(1)
-        .set_browsers(
-            Browsers::new()
-                .set_chrome()
-                .set_safari()
-                .set_edge()
-                .set_firefox()
-                .set_mozilla(),
-        )
-        .build()
-});
-=======
 static USER_AGENTS: OnceLock<UserAgents> = OnceLock::new();
->>>>>>> 61eaa471
 
 /// A function to generate random user agent to improve privacy of the user.
 ///

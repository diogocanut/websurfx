--- conflicted
+++ resolved
@@ -203,11 +203,8 @@
                     .await?
                 }
             };
-<<<<<<< HEAD
+
             results.add_style(&config.style);
-=======
-            results.add_style(config.style.clone());
->>>>>>> 9cded973
             redis_cache
                 .cache_results(&serde_json::to_string(&results)?, &url)
                 .await?;

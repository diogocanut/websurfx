--- conflicted
+++ resolved
@@ -194,7 +194,17 @@
                         .filter_map(|name| EngineHandler::new(name))
                         .collect();
 
-<<<<<<< HEAD
+                    safe_search_level = match config.safe_search {
+                        3..=4 => config.safe_search,
+                        _ => match safe_search {
+                            Some(safesearch) => match safesearch {
+                                0..=2 => *safesearch,
+                                _ => config.safe_search,
+                            },
+                            None => cookie_value.safe_search_level,
+                        },
+                    };
+
                     match engines.is_empty() {
                         false => {
                             aggregate(
@@ -215,29 +225,6 @@
                             search_results
                         }
                     }
-=======
-                    safe_search_level = match config.safe_search {
-                        3..=4 => config.safe_search,
-                        _ => match safe_search {
-                            Some(safesearch) => match safesearch {
-                                0..=2 => *safesearch,
-                                _ => config.safe_search,
-                            },
-                            None => cookie_value.safe_search_level,
-                        },
-                    };
-
-                    aggregate(
-                        query,
-                        page,
-                        config.aggregator.random_delay,
-                        config.debug,
-                        &engines,
-                        config.request_timeout,
-                        safe_search_level,
-                    )
-                    .await?
->>>>>>> 5c9559b8
                 }
                 None => {
                     aggregate(

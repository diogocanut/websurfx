--- conflicted
+++ resolved
@@ -1,9 +1,5 @@
-<<<<<<< HEAD
 //! This module provides the modules which provide the functionality to cache the aggregated
 //! results fetched and aggregated from the upstream search engines in a json format.
 
 pub mod cacher;
-=======
-pub mod cacher;
-pub mod error;
->>>>>>> 61eaa471
+pub mod error;
--- conflicted
+++ resolved
@@ -31,62 +31,8 @@
     Theme,
 }
 
-<<<<<<< HEAD
 /// A static variable which stores the different filesystem paths for various file/folder types.
-static FILE_PATHS_FOR_DIFF_FILE_TYPES: once_cell::sync::Lazy<HashMap<FileType, Vec<String>>> =
-    once_cell::sync::Lazy::new(|| {
-        HashMap::from([
-            (
-                FileType::Config,
-                vec![
-                    format!(
-                        "{}/.config/{}/{}",
-                        std::env::var("HOME").unwrap(),
-                        COMMON_DIRECTORY_NAME,
-                        CONFIG_FILE_NAME
-                    ),
-                    format!("/etc/xdg/{}/{}", COMMON_DIRECTORY_NAME, CONFIG_FILE_NAME),
-                    format!("./{}/{}", COMMON_DIRECTORY_NAME, CONFIG_FILE_NAME),
-                ],
-            ),
-            (
-                FileType::Theme,
-                vec![
-                    format!("/opt/websurfx/{}/", PUBLIC_DIRECTORY_NAME),
-                    format!("./{}/", PUBLIC_DIRECTORY_NAME),
-                ],
-            ),
-            (
-                FileType::AllowList,
-                vec![
-                    format!(
-                        "{}/.config/{}/{}",
-                        std::env::var("HOME").unwrap(),
-                        COMMON_DIRECTORY_NAME,
-                        ALLOWLIST_FILE_NAME
-                    ),
-                    format!("/etc/xdg/{}/{}", COMMON_DIRECTORY_NAME, ALLOWLIST_FILE_NAME),
-                    format!("./{}/{}", COMMON_DIRECTORY_NAME, ALLOWLIST_FILE_NAME),
-                ],
-            ),
-            (
-                FileType::BlockList,
-                vec![
-                    format!(
-                        "{}/.config/{}/{}",
-                        std::env::var("HOME").unwrap(),
-                        COMMON_DIRECTORY_NAME,
-                        BLOCKLIST_FILE_NAME
-                    ),
-                    format!("/etc/xdg/{}/{}", COMMON_DIRECTORY_NAME, BLOCKLIST_FILE_NAME),
-                    format!("./{}/{}", COMMON_DIRECTORY_NAME, BLOCKLIST_FILE_NAME),
-                ],
-            ),
-        ])
-    });
-=======
 static FILE_PATHS_FOR_DIFF_FILE_TYPES: OnceLock<HashMap<FileType, Vec<String>>> = OnceLock::new();
->>>>>>> 61eaa471
 
 /// A function which returns an appropriate path for thr provided file type by checking if the path
 /// for the given file type exists on that path.
